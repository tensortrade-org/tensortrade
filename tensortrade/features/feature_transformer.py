# Copyright 2019 The TensorTrade Authors.
#
# Licensed under the Apache License, Version 2.0 (the "License");
# you may not use this file except in compliance with the License.
# You may obtain a copy of the License at
#
#     http://www.apache.org/licenses/LICENSE-2.0
#
# Unless required by applicable law or agreed to in writing, software
# distributed under the License is distributed on an "AS IS" BASIS,
# WITHOUT WARRANTIES OR CONDITIONS OF ANY KIND, either express or implied.
# See the License for the specific language governing permissions and
# limitations under the License.

import pandas as pd
import numpy as np

from gym import Space
from copy import copy
from typing import List, Union
from abc import ABCMeta, abstractmethod

from tensortrade import Component


class FeatureTransformer(Component, metaclass=ABCMeta):
    """An abstract feature transformer for use within feature pipelines."""

<<<<<<< HEAD
    registered_name = "features"

    def __init__(self, *args, **kwargs):
        pass
=======
    def __init__(self, columns: Union[List[str], str, None] = None, inplace: bool = True, **kwargs):
        """
        Arguments:
            columns (optional): A list of column names to normalize.
            inplace (optional): If `False`, a new column will be added to the output for each input column.
        """
        self._inplace = inplace
        self.columns = columns
>>>>>>> fd936e56

    @property
    def columns(self) -> List[str]:
        return self._columns

    @columns.setter
    def columns(self, columns=Union[List[str], str]):
        self._columns = columns

        if isinstance(self._columns, str):
            self._columns = [self._columns]

    def reset(self):
        """Optionally implementable method for resetting stateful transformers."""
        pass

    def transform_space(self, input_space: Space, column_names: List[str]) -> Space:
        """Get the transformed output space for a given input space.

        Args:
            input_space: A `gym.Space` matching the shape of the pipeline's input.
            column_names: A list of all column names in the input data frame.

        Returns:
            A `gym.Space` matching the shape of the pipeline's output.
        """
        if self._inplace:
            return input_space

        output_space = copy(input_space)
        columns = self.columns or column_names

        shape_x, *shape_y = input_space.shape
        output_space.shape = (shape_x + len(columns), *shape_y)

        for column in columns:
            column_index = column_names.index(column)
            low, high = input_space.low[column_index], input_space.high[column_index]

            output_space.low = np.append(output_space.low - output_space.high, low)
            output_space.high = np.append(output_space.high, high)

        return output_space

    @abstractmethod
    def transform(self, X: pd.DataFrame, input_space: Space) -> pd.DataFrame:
        """Transform the data set and return a new data frame.

        Arguments:
            X: The set of data to transform.
            input_space: A `gym.Space` matching the shape of the pipeline's input.

        Returns:
            A transformed data frame.
        """
        raise NotImplementedError<|MERGE_RESOLUTION|>--- conflicted
+++ resolved
@@ -26,21 +26,17 @@
 class FeatureTransformer(Component, metaclass=ABCMeta):
     """An abstract feature transformer for use within feature pipelines."""
 
-<<<<<<< HEAD
     registered_name = "features"
 
-    def __init__(self, *args, **kwargs):
-        pass
-=======
     def __init__(self, columns: Union[List[str], str, None] = None, inplace: bool = True, **kwargs):
         """
         Arguments:
             columns (optional): A list of column names to normalize.
             inplace (optional): If `False`, a new column will be added to the output for each input column.
         """
-        self._inplace = inplace
-        self.columns = columns
->>>>>>> fd936e56
+        self.columns = self.default('columns', columns)
+        self._inplace = self.default('inplace', inplace)
+
 
     @property
     def columns(self) -> List[str]:
