--- conflicted
+++ resolved
@@ -42,11 +42,8 @@
         self._times_to_generate = self.default('times_to_generate', 100000, kwargs)
         self._hurst = self.default('hurst', 0.61, kwargs)
         self._timeframe = self.default('timeframe', '1h', kwargs)
-<<<<<<< HEAD
-=======
-
+        self._timeframe = self._timeframe.upper()
         self._scale_times_to_generate()
->>>>>>> 9c614de4
         self._generate_price_history()
 
     def _scale_times_to_generate(self):
